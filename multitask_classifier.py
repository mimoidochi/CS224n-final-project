--- conflicted
+++ resolved
@@ -128,7 +128,6 @@
                 bert_encodings.append(self.bert_cache[sent_ids[i]].flatten())
             bert_embedding = torch.stack(bert_encodings)
         else:
-<<<<<<< HEAD
             bert_embedding, hidden_state = self.forward(input_ids, attention_mask)
         logits = self.hidden_dropout(bert_embedding)
         logits = self.sentiment_layer(logits)
@@ -143,15 +142,6 @@
         return logits, logits_perturbed
 
     def predict_paraphrase(self, input_ids, attention_mask, sent_ids, perturb=False):
-=======
-            bert_embedding = self.forward(input_ids, attention_mask)
-        f = self.hidden_dropout(bert_embedding)
-        f = self.sentiment_layer(f)
-        logits = F.softmax(f, dim=1)
-        return logits
-
-    def predict_paraphrase(self, input_ids, attention_mask, sent_ids):
->>>>>>> aa0b00e0
         '''Given a batch of pairs of sentences, outputs a single logit for predicting whether they are paraphrases.
         Note that your output should be unnormalized (a logit); it will be passed to the sigmoid function
         during evaluation.
@@ -166,14 +156,7 @@
                 bert_encodings.append(self.bert_cache[sent_ids[i]].flatten())
             bert_embedding = torch.stack(bert_encodings)
         else:
-<<<<<<< HEAD
             bert_embedding, hidden_state = self.forward(input_ids, attention_mask)
-=======
-            sent_embedding = self.forward(input_ids, attention_mask)
-        f = self.hidden_dropout(sent_embedding)
-        logits = self.paraphrase_layer(f)
-        return logits
->>>>>>> aa0b00e0
 
         logits = self.hidden_dropout(bert_embedding)
         logits = self.paraphrase_layer(logits)
@@ -200,7 +183,6 @@
                 bert_encodings.append(self.bert_cache[sent_ids[i]].flatten())
             bert_embedding = torch.stack(bert_encodings)
         else:
-<<<<<<< HEAD
             bert_embedding, hidden_state = self.forward(input_ids, attention_mask)
 
         logits = self.hidden_dropout(bert_embedding)
@@ -212,12 +194,6 @@
             logits_perturbed = self.hidden_dropout(bert_embedding_perturbed)
             logits_perturbed = self.similarity_layer(logits_perturbed)
         return logits, logits_perturbed
-=======
-            sent_embedding = self.forward(input_ids, attention_mask)
-        f = self.hidden_dropout(sent_embedding)
-        logits = self.similarity_layer(f)
-        return logits
->>>>>>> aa0b00e0
 
 
     def predict_polar_sentiment(self, input_ids, attention_mask, sent_ids, perturb=False):
@@ -231,17 +207,10 @@
                 bert_encodings.append(self.bert_cache[sent_ids[i]].flatten())
             bert_embedding = torch.stack(bert_encodings)
         else:
-<<<<<<< HEAD
             bert_embedding, hidden_state = self.forward(input_ids, attention_mask)
 
         logits = self.hidden_dropout(bert_embedding)
         logits = self.polar_sentiment_layer(logits)
-=======
-            sent_embedding = self.forward(input_ids, attention_mask)
-        f = self.hidden_dropout(sent_embedding)
-        logits = self.polar_sentiment_layer(f)
-        return logits
->>>>>>> aa0b00e0
 
         logits_perturbed = logits
         if perturb:
